#ifndef _LINALG_HPP_
#define _LINALG_HPP_

#include "blas_wrap.hpp"

#ifdef _PARALLEL_
# include <omp.h>
#endif

#if defined(_PARALLEL_) || defined(__INTEL_MKL__)
# include "mkl.h"
#endif

#include <assert.h>
#include <cstddef>
#include <stdexcept>
#include <time.h>

#include <cmath>
#include <iostream>

#include "timing.hpp"


enum class NormType {ONE, FROBENIUS, MAX, INFTY};


// This is a basic templated matrix class.
// It stores the matrix data, the stride, and the dimensions.
// The variable is_view indicates whether or not the data is owned
// by this instance.
template <typename Scalar>
class Matrix {
public:

  Matrix(Scalar *data, int stride, int m, int n, Scalar multiplier, bool is_view) :
    data_(data), stride_(stride), m_(m), n_(n), multiplier_(multiplier), is_view_(is_view) {
    if (!is_view) {
      allocate();
    }
  }  

  Matrix(Scalar *data, int stride, int m, int n, Scalar multiplier) :
    Matrix(data, stride, m, n, multiplier, true) {}
  Matrix(Scalar *data, int stride, int m, int n) : Matrix(data, stride, m, n, Scalar(1)) {}

  Matrix(int m, int n, Scalar multiplier) : Matrix(NULL, m, m, n, multiplier, false) {}
  Matrix(int m, int n) : Matrix(m, n, Scalar(1)) {}
  Matrix(int n=0) : Matrix(n, n) {}

  // Copy constructor
  Matrix(Matrix<Scalar>& that) : Matrix(NULL, that.m(), that.m(), that.n(),
                                        that.multiplier(), false) {
    Scalar *that_data = that.data();
    int that_stride = that.stride();
    for (int j = 0; j < n_; ++j) {
      for (int i = 0; i < m_; ++i) {
        data_[i + j * stride_] = that_data[i + j * that_stride];
      }
    }
  }

  // Move constructor
  Matrix(Matrix<Scalar>&& that) : Matrix() {
    swap(*this, that);
  }

  // copy assignment
  Matrix<Scalar>& operator=(Matrix<Scalar> that) {
    swap(*this, that);
    return *this;
  }

  friend void swap(Matrix<Scalar>& first, Matrix<Scalar>& second) {
    using std::swap;
    swap(first.m_, second.m_);
    swap(first.n_, second.n_);
    swap(first.stride_, second.stride_);
    swap(first.is_view_, second.is_view_);
    swap(first.data_, second.data_);
    swap(first.multiplier_, second.multiplier_);
  }


  // Get a view of a subblock of the matrix.
  // num_block_rows and num_block_cols are the number of block rows and columns
  // row_ind and col_ind are the indices (1-indexed) of the block
  Matrix<Scalar> Subblock(int num_block_rows, int num_block_cols, int row_ind,
                          int col_ind) {
    std::pair<int, int> row_data = IndexData(m_, num_block_rows, row_ind);
    std::pair<int, int> col_data = IndexData(n_, num_block_cols, col_ind);
    return Submatrix(row_data.first, col_data.first, row_data.second, col_data.second);
  }


  Matrix<Scalar> Submatrix(int start_row, int start_col, int num_rows,
                           int num_cols) {
    return Matrix<Scalar>(data(start_row, start_col), stride_, num_rows, num_cols, multiplier_);
  }


  ~Matrix() {
    if (data_ != NULL && !is_view_ && m_ > 0 && n_ > 0) {
      deallocate();
    }
  }

  Scalar *data() { return data_; }
  Scalar *data(int i, int j) { return data_ + i + j * stride_; }
  int stride() { return stride_; }
  int m() { return m_; }
  int n() { return n_; }

  int height() { return m_; }
  int width() { return n_; }

  const Scalar& operator()(int i, int j) const {  return data_[i + j * stride_]; }
  Scalar& operator()(int i, int j) {  return data_[i + j * stride_]; }

  Scalar OneNorm() { return blas::Lange('1', m_, n_, data_, stride_); }
  Scalar FroNorm() { return blas::Lange('F', m_, n_, data_, stride_); }
  Scalar InfNorm() { return blas::Lange('I', m_, n_, data_, stride_); }
  Scalar MaxNorm() { return blas::Lange('M', m_, n_, data_, stride_); }
  Scalar Norm(NormType type) {
    switch (type) {
    case NormType::ONE:
      return OneNorm();
    case NormType::FROBENIUS:
      return FroNorm();
    case NormType::INFTY:
      return InfNorm();
    case NormType::MAX:
      return MaxNorm();
    default:
      throw std::runtime_error("Unknown norm type");
    }
  }

  void allocate() {
    if (n_ > 0 && m_ > 0) {
      assert(stride_ >= m_);
#ifdef __INTEL_MKL__
      int alignment = 32;
      data_ = static_cast<Scalar *>(mkl_malloc(sizeof(Scalar) * m_ * n_, alignment));
#else
      data_ = new Scalar[m_ * n_];
#endif
      assert(data_ != NULL);
    }
  }


  void deallocate() {
    if (data_ != NULL) {
#ifdef __INTEL_MKL__
      mkl_free(data_);
#else
      delete[] data_;
#endif
      data_ = NULL;
    }
  }

  void UpdateMultiplier(Scalar multiplier) { multiplier_ *= multiplier; }
  void set_multiplier(Scalar multiplier) { multiplier_ = multiplier; }
  Scalar multiplier() { return multiplier_; }

private:
  // Return pair of (starting index, number of indices)
  std::pair<int, int> IndexData(int total, int num_block, int ind) {
    int step = total / num_block;
    // Determine starting index
    int start = step * (ind - 1);
    return std::pair<int, int>(start, step);
  }

  Scalar *data_;
  int stride_;
  int m_;
  int n_;
  bool is_view_;
  Scalar multiplier_;
};


// Perform one step of dynamic peeling in the multiplication
//            C = A * B + beta C
// This should be called once at the end of a recursive fast
// matrix multiplication function.
// dim1, dim2, and dim3 refer to the (M, K, N) dimensions of
// the fast algorithm (M x K times K x N base case).
template<typename Scalar>
void DynamicPeeling(Matrix<Scalar>& A, Matrix<Scalar>& B, Matrix<Scalar>& C,
                    int dim1, int dim2, int dim3, Scalar beta) {
  assert(A.m() == C.m() && A.n() == B.m() && B.n() == C.n());
  assert(A.m() > 0 && A.n() > 0);
  int extra_rows_A = A.m() - (A.m() / dim1) * dim1;
  int extra_cols_A = A.n() - (A.n() / dim2) * dim2;
  int extra_rows_B = B.m() - (B.m() / dim2) * dim2;
  int extra_cols_B = B.n() - (B.n() / dim3) * dim3;
  assert(extra_cols_A == extra_rows_B);

  // Adjust part handled by fast matrix multiplication.
  // Add far column of A outer product bottom row B
  if (extra_cols_A > 0) {
    // In Strassen, this looks like C([1, 2], [1, 2]) += A([1, 2], 3) * B(3, [1, 2])
    int row_dim = A.m() - extra_rows_A;
    int col_dim = B.n() - extra_cols_B;
    int inner_dim_start = A.n() - extra_cols_A;
    Matrix<Scalar> A_extra = A.Submatrix(0, inner_dim_start, row_dim, extra_cols_A);
    Matrix<Scalar> B_extra = B.Submatrix(inner_dim_start, 0, extra_rows_B, col_dim);
    Matrix<Scalar> C_extra = C.Submatrix(0, 0, row_dim, col_dim);
    MatMul(A_extra, B_extra, C_extra, Scalar(1.0));
  }

  // Adjust for far right columns of C
  if (extra_cols_B > 0) {
    // In Strassen, this looks like C(:, 3) = A * B(:, 3)
    int start_ind = B.n() - extra_cols_B;
    Matrix<Scalar> B_extra = B.Submatrix(0, start_ind, B.m(), extra_cols_B);
    Matrix<Scalar> C_extra = C.Submatrix(0, start_ind, C.m(), extra_cols_B);
    MatMul(A, B_extra, C_extra, beta);
  }

  // Adjust for bottom rows of C
  if (extra_rows_A > 0) {
    // In Strassen, this looks like C(3, [1, 2]) = A(3, :) * B(:, [1, 2])
    int start_ind = A.m() - extra_rows_A;
    int num_cols = B.n() - extra_cols_B;
    Matrix<Scalar> A_extra = A.Submatrix(start_ind, 0, extra_rows_A, A.n());
    Matrix<Scalar> B_extra = B.Submatrix(0, 0, B.m(), num_cols);
    Matrix<Scalar> C_extra = C.Submatrix(start_ind, 0, extra_rows_A, num_cols);
    MatMul(A_extra, B_extra, C_extra, beta);
  }
}


// Streams out all entries in the matrix.
template <typename Scalar>
std::ostream& operator<<(std::ostream& os, Matrix<Scalar>& mat) {
  for (int i = 0; i < mat.m(); ++i) {
    for (int j = 0; j < mat.n(); ++j) {
      os << C(i, j) << " ";
    }
    os << std::endl;
  }
  return os;
}


// C <-- A * B + beta * C
template <typename Scalar>
void MatMul(Matrix<Scalar>& A, Matrix<Scalar>& B, Matrix<Scalar>& C,
            Scalar beta=Scalar(0.0)) {
  assert(A.m() == C.m() && A.n() == B.m() && B.n() == C.n());
  assert(A.m() > 0 && A.n() > 0);
  Scalar alpha = C.multiplier();
  blas::Gemm('N', 'N', A.m(), B.n(), A.n(), A.data(), A.stride(), B.data(),
             B.stride(), C.data(), C.stride(), alpha, beta);
}


// C <-- alpha * A + C.  n is the number of entries.
template<typename Scalar>
void AxpyWrap(Scalar *C, Scalar *A, int n, Scalar alpha) {
  blas::Axpy(C, A, n, alpha, 1, 1);
}


// max_ij |a_ij - b_ij| / |a_ij|
template<typename Scalar>
double MaxRelativeDiff(Matrix<Scalar>& A, Matrix<Scalar>& B) {
  assert(A.m() == B.m() && A.n() == B.n());
  double max_rel_diff = 0;
  for (int j = 0; j < A.n(); ++j) {
    for (int i = 0; i < A.m(); ++i) {
      Scalar a = A(i, j);
      Scalar b = B(i, j);
      Scalar curr_rel_diff = std::abs(a - b) / std::abs(a);
      if (curr_rel_diff > max_rel_diff) {
        max_rel_diff = curr_rel_diff;
      }
    }
  }
  return max_rel_diff;
}


// returns A - B
template<typename Scalar>
Matrix<Scalar> Diff(Matrix<Scalar>& A, Matrix<Scalar>& B) {
  assert(A.m() == B.m() && A.n() == B.n());
  Matrix<Scalar> C(A.m(), A.n());
  for (int j = 0; j < A.n(); ++j) {
    for (int i = 0; i < A.m(); ++i) {
      C(i, j) = A(i, j) - B(i, j);
    }
  }
  return C;
}


// Frobenius norm difference: \| A - B \|_F
template<typename Scalar>
double FrobeniusDiff(Matrix<Scalar>& A, Matrix<Scalar>& B) {
  assert(A.m() == B.m() && A.n() == B.n());
  double diff = 0.0;
  for (int j = 0; j < A.n(); ++j) {
    for (int i = 0; i < A.m(); ++i) {
      Scalar a = A(i, j);
      Scalar b = B(i, j);
      Scalar local_diff = a - b;
      diff += local_diff * local_diff;
    }
  }
  return sqrt(diff);
}


// C <-- -A
template<typename Scalar>
void Negate(Matrix<Scalar>& A, Matrix<Scalar>& C) {
  assert(A.m() == C.m() && A.n() == C.n());
#ifdef _PARALLEL_
# pragma omp parallel for collapse(2)
#endif
  for (int j = 0; j < C.n(); ++j) {
    for (int i = 0; i < C.m(); ++i) {
      C(i, j) = -A(i, j);
    }
  }
}


// C <-- A
template<typename Scalar>
void Copy(Matrix<Scalar>& A, Matrix<Scalar>& C) {
  assert(A.m() == C.m() && A.n() == C.n());
#ifdef _PARALLEL_
# pragma omp parallel for collapse(2)
#endif
  for (int j = 0; j < C.n(); ++j) {
    for (int i = 0; i < C.m(); ++i) {
      C(i, j) = A(i, j);
    }
  }
}


// C = alpha1 * A1
template <typename Scalar>
void Copy(Matrix<Scalar>& A1,
          Scalar alpha1,
          Matrix<Scalar>& C) {
  for (int j = 0; j < C.n(); ++j) {
    for (int i = 0; i < C.m(); ++i) {
      C(i, j) = alpha1 * A1(i, j);
    }
  }
}


// C += alpha1 * A1
template <typename Scalar>
void UpdateAddDaxpy(Matrix<Scalar>& A1,
                    Scalar alpha1,
                    Matrix<Scalar>& C) {
  const int strideA1 = A1.stride();
  Scalar *dataA1 = A1.data();

  const int strideC = C.stride();
  Scalar *dataC = C.data();

  for (int j = 0; j < C.n(); ++j) {
    Scalar *dataA_curr = dataA1 + j * strideA1;
    Scalar *dataC_curr = dataC + j * strideC;
    AxpyWrap(dataC_curr, dataA_curr, C.m(), alpha1);
  }
}


// C := 0
template <typename Scalar>
void ZeroOut(Matrix<Scalar>& C) {
  for (int j = 0; j < C.n(); ++j) {
    for (int i = 0; i < C.m(); ++i) {
      C(i, j) = Scalar(0);
    }
  }
}


// Generate a matrix with random uniform entries on [0, 1]
template <typename Scalar>
Matrix<Scalar> RandomMatrix(int m, int n) {
  Matrix<Scalar> A(m, n);
  // We can use fancier C++11 random number generators, but they are
  // still slow on some systems.
  for (int j = 0; j < A.n(); ++j) {
    for (int i = 0; i < A.m(); ++i) {
      A(i, j) =  static_cast<double>(rand()) / RAND_MAX;
    }
  }  
  return A;
}


<<<<<<< HEAD
Matrix<float> DoubleToFloat(Matrix<double>& A) {
  Matrix<float> A_float(A.height(), A.width());
  for (int j = 0; j < A.width(); ++j) {
    for (int i = 0; i < A.height(); ++i) {
      A_float(i, j) = A(i, j);
    }
=======
Matrix<float> DoubleToFloat(Matrix<double> A) {
  Matrix<float> A_float(A.height(), A.width());
  for (int j = 0; j < A.width(); ++j) {
	for (int i = 0; i < A.height(); ++i) {
	  A_float(i, j) = A(i, j);
	}
>>>>>>> dba6d7cf
  }
  return A_float;
}


<<<<<<< HEAD
Matrix<double> FloatToDouble(Matrix<float>& A) {
  Matrix<double> A_double(A.height(), A.width());
  for (int j = 0; j < A.width(); ++j) {
    for (int i = 0; i < A.height(); ++i) {
      A_double(i, j) = A(i, j);
    }
  }
  return A_double;
}


=======
>>>>>>> dba6d7cf
#endif  // _LINALG_HPP_<|MERGE_RESOLUTION|>--- conflicted
+++ resolved
@@ -405,27 +405,17 @@
 }
 
 
-<<<<<<< HEAD
-Matrix<float> DoubleToFloat(Matrix<double>& A) {
-  Matrix<float> A_float(A.height(), A.width());
-  for (int j = 0; j < A.width(); ++j) {
-    for (int i = 0; i < A.height(); ++i) {
-      A_float(i, j) = A(i, j);
-    }
-=======
 Matrix<float> DoubleToFloat(Matrix<double> A) {
   Matrix<float> A_float(A.height(), A.width());
   for (int j = 0; j < A.width(); ++j) {
 	for (int i = 0; i < A.height(); ++i) {
 	  A_float(i, j) = A(i, j);
 	}
->>>>>>> dba6d7cf
   }
   return A_float;
 }
 
 
-<<<<<<< HEAD
 Matrix<double> FloatToDouble(Matrix<float>& A) {
   Matrix<double> A_double(A.height(), A.width());
   for (int j = 0; j < A.width(); ++j) {
@@ -436,7 +426,4 @@
   return A_double;
 }
 
-
-=======
->>>>>>> dba6d7cf
 #endif  // _LINALG_HPP_